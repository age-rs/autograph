[![LicenseBadge]][License]
[![DocsBadge]][Docs]
[![Build Status](https://github.com/charles-r-earp/autograph/workflows/Continuous%20Integration/badge.svg?branch=main)](https://github.com/charles-r-earp/autograph/actions)

[License]: https://github.com/charles-r-earp/autograph/blob/main/LICENSE-APACHE
[LicenseBadge]: https://img.shields.io/badge/license-MIT/Apache_2.0-blue.svg

[Docs]: https://docs.rs/autograph
[DocsBadge]: https://docs.rs/autograph/badge.svg


# **autograph**
A machine learning library for Rust.

To use **autograph** in your crate, add it as a dependency in Cargo.toml:
```
[dependencies]
autograph = { git = "https://github.com/charles-r-earp/autograph" }
```

# Requirements
- Rust <https://www.rust-lang.org/>
- A Vulkan <https://www.vulkan.org/> capable device (typically a gpu).

## Apple
MoltenVK <https://moltengl.com/moltenvk/> is provided on MacOS and iOS if no Vulkan drivers are detected.

# Tests
- To check that you have a valid device, run `cargo test device_new --features device_tests`.
- Run all the tests with `cargo test --features "full device_tests"`.

# Custom Shader Code
You can write your own shaders and execute them with **autograph**.
```rust
// shader/src/lib.rs

// Declare the push constants. Use `#[repr(C)]` to ensure that fields
// are not reordered.
#[repr(C)]
pub struct PushConsts {
    n: u32,
}

/// Computes `y' = `a` + `b`
///
/// `threads` can be up to 3 dimensions (x, y, z). This is the size of the `WorkGroup`. Generally
/// this should be a multiple of the hardware specific size, NVidia refers to this as the
/// `warp size`, which for NVidia is often 32 but sometimes 64. For AMD this is generally 64. 64
/// is a good default. Note that autograph will automatically choose the number of work groups to
/// execute given the global size, so it is not necessary for the function submitting the shader
/// to know the work group size.
///
/// # Note
/// autograph does check the size of the push constants, as well as the mutability of buffers. It
/// DOES NOT check their types. For example, a buffer can be declared like `&[u32]` but bound to a
/// `Slice<u8>`.
#[allow(unused)]
#[spirv(compute(threads(64)))]
pub fn add(
    // This is the unique id of the invocation, and is 3D (x, y, z) even though we are just using x.
    // This tells the invocation what index to compute.
    #[spirv(global_invocation_id)] global_id: UVec3,
    // Buffer `a`. As of now, `storage_buffer`, `descriptor_set`, and `binding` must all be
    // specified.
    // Because this is not modified, it can be bound to a `Slice`.
    #[spirv(storage_buffer, descriptor_set = 0, binding = 0)] a: &[u32],
    // Buffer `b`.
    // Because this is not modified, it can be bound to a `Slice`.
    #[spirv(storage_buffer, descriptor_set = 0, binding = 1)] b: &[u32],
    // Buffer `y`, the output.
    // This can only be bound to a `SliceMut`.
    #[spirv(storage_buffer, descriptor_set = 0, binding = 2)] y: &mut [u32],
    // Push constants, ie additional arguments passed at runtime.
    #[spirv(push_constant)] push_consts: &PushConsts,
) {
    let gid = global_id.x as usize;
    // Only process up to n, which is the length of the buffers.
    if global_id.x < push_consts.n {
        // The indexing operation is implemented by rust-gpu, and is the only way to access
        // the data, ie using `[T]::get()` and dereferencing &T or *const T will fail to compile.
        y[gid] = a[gid] + b[gid];
    }
}

// main.rs

/// Adds `a` to `b`.
fn add(a: Slice<u32>, b: Slice<u32>) -> Result<Buffer<u32>> {
    if a.len() != b.len() {
        return Err(anyhow!("{} != {}", a.len(), b.len()));
    }
    // Typically use `Buffer::alloc` here but it's unsafe.
    // `zeros()` runs a shader to fill the buffer, so it's unnecessary if it will be overwritten.
    let mut y = Buffer::zeros(a.device(), a.len())?;
    // The shader executes in "WorkGroups", which in the shader is defined to be [64, 1, 1]. This
    // means that even though we have just 1 item to process, it will actually run 64 invocations
    // aka threads. We have to pass `n` to prevent the extra invocations from writing outside of
    // the buffer.
    let n = y.len() as u32;
    let builder = module()?
        .compute_pass("add")?
        // `storage_buffer` at binding 0, must not be modified in the shader.
        .slice(a)?
        // `storage_buffer` at binding 1, must not be modified in the shader.
        .slice(b)?
        // `storage_buffer` at binding 2
        .slice_mut(y.as_slice_mut())?
        .push(n)?;
    unsafe {
        // Enqueues the shader with global size [n, 1, 1].
        // This method validates the arguments, and compiles the module for the device on first
        // use. Otherwise, this doesn't block, the internal device thread will submit work to the
        // device driver when it is ready.
        builder.submit([n, 1, 1])?;
    }
    Ok(y)
}

#[tokio::main]
async fn main() -> Result<()> {
    let device = Device::new()?;
    let x_in = [2];
    // Here we create a Slice<u32> from a &[u32].
    // We could also create a Buffer from a Vec, without copying.
    let x = Slice::from(x_in.as_ref())
        // Note that Host -> Device transfers are non-blocking, not async.
        .into_device(device.clone())
        .await?;
    /// Get the result of the addition.
    let y = add(x.as_slice(), x.as_slice())?;
    // Print out the result!
    println!("{:?} + {:?} = {:?}", x_in, x_in, y.read().await?.as_slice());
    Ok(())
}
```

See the [Hello Compute](examples/hello-compute) example.

# Machine Learning
## KMeans
```rust
// Create the device.
let device = Device::new()?;
// Create the dataset.
let iris = Iris::new();
// The flower dimensions are the inputs to the model.
let x_array = iris.dimensions();
// Select only Petal Length + Petal Height
// These are the primary dimensions and it makes plotting easier.
let x_array = x_array.slice(&s![.., 2..]);
// Create the KMeans model.
let kmeans = KMeans::new(iris.class_names().len())
    .into_device(device.clone())
    .await?;
// For small datasets, we can load the entire dataset into the device.
// For larger datasets, the data can be streamed as an iterator.
let x = CowTensor::from(x_array.view())
    .into_device(device)
    // Note that despite the await this will resolve immediately.
    // Host -> Device transfers are batched with other operations
    // asynchronously on the device thread.
    .await?;
// Construct a trainer.
let mut trainer = KMeansTrainer::from(kmeans);
// Intialize the model (KMeans++).
// Here we provide an iterator of n iterators, such that the trainer can
// visit the data n times. In this case, once for each centroid.
trainer.init(|n| std::iter::from_fn(|| Some(once(Ok(x.view().into())))).take(n))?;
// Train the model (1 epoch).
trainer.train(once(Ok(x.view().into())))?;
// Get the model back.
let kmeans = KMeans::from(trainer);
// Get the trained centroids.
// For multiple reads, batch them by getting the futures first.
let centroids_fut = kmeans.centroids()
    // The centroids are in a FloatArcTensor, which can either be f32 or bf16.
    // This will convert to f32 if necessary.
    .cast_to::<f32>()?
    .read();
// Get the predicted classes.
let pred = kmeans.predict(&x.view().into())?
    .into_dimensionality()?
    .read()
// Here we wait on all previous operations, including centroids_fut.
    .await?;
// This will resolve immediately.
let centroids = centroids_fut.await?;
// Get the flower classes from the dataset.
let classes = iris.classes().map(|c| *c as u32);
// Plot the results to "plot.png".
// Note that since KMeans is an unsupervised method the predicted classes will be arbitrary and
// not align to the order of the true classes (ie the colors won't be the same in the plot).
plot(&x_array.view(), &classes.view(), &pred.as_array(), &centroids.as_array())?;
```
![Plot](examples/kmeans-iris/sample.png)
See the [KMeans Iris](examples/kmeans-iris) example.

## Neural Networks
```rust
#[derive(Layer, Forward, Clone, Debug)]
struct Lenet5 {
    #[autograph(layer)]
    conv1: Conv,
    #[autograph(layer)]
    relu1: Relu,
    #[autograph(layer)]
    pool1: MaxPool,
    #[autograph(layer)]
    conv2: Conv,
    #[autograph(layer)]
    relu2: Relu,
    #[autograph(layer)]
    pool2: MaxPool,
    #[autograph(layer)]
    dense1: Dense,
    #[autograph(layer)]
    relu3: Relu,
    #[autograph(layer)]
    dense2: Dense,
    #[autograph(layer)]
    relu4: Relu,
    #[autograph(layer)]
    dense3: Dense,
}

impl Lenet5 {
    fn new() -> Result<Self> {
        let conv1 = Conv::from_inputs_outputs_kernel(1, 6, [5, 5]);
        let relu1 = Relu::default();
        let pool1 = MaxPool::from_kernel([2, 2])
            .with_strides(2)?;
        let conv2 = Conv::from_inputs_outputs_kernel(6, 16, [5, 5]);
        let relu2 = Relu::default();
        let pool2 = MaxPool::from_kernel([2, 2])
            .with_strides(2)?;
        let dense1 = Dense::from_inputs_outputs(256, 120);
        let relu3 = Relu::default();
        let dense2 = Dense::from_inputs_outputs(120, 84);
        let relu4 = Relu::default();
        let dense3 = Dense::from_inputs_outputs(84, 10)
            .with_bias(true)?;
        Ok(Self {
            conv1,
            relu1,
            pool1,
            conv2,
            relu2,
            pool2,
            dense1,
            relu3,
            dense2,
            relu4,
            dense3,
        })
    }
}
```
See the [Neural Network MNIST](examples/neural-network-mnist) example.

# Benchmarks

![NVIDIA GeForce GTX 1060 with Max-Q Design](benchmarks/neural-network/nv_gtx1060.png)
```
+-----------+------------+---------------+-----------------------+----------------------------------+
| Library   | Best Epoch | Best Accuracy | Time To Best Accuracy | Mean Epoch Time to Best Accuracy |
+===========+============+===============+=======================+==================================+
| autograph | 36         | 99.05%        | 37.94s                | 1.05s                            |
+-----------+------------+---------------+-----------------------+----------------------------------+
| tch       | 39         | 99.08%        | 27.95s                | 716.55ms                         |
+-----------+------------+---------------+-----------------------+----------------------------------+
```

See the [Neural Network](benchmarks/neural-network) benchmark.

# Profiling
Currently requires nightly and feature "profile". Set the AUTOGRAPH_PROFILE environmental variable to 1 or True to produce a table of statistics for compute passes that are executed.
```
AUTOGRAPH_PROFILE=1 cargo +nightly run --feature profile
```
Will create a file "autograph_profile_summary.txt" like this:
```
+-------------------------+----------------------------------------------+---------+-------------+-----------+------------+
| Module                  | Entry                                        | Time %  | Invocations | Mean Time | Total Time |
+=========================+==============================================+=========+=============+===========+============+
| core                    | linalg::gemm_f32_splitk256_unr16_mica1_micb1 | 22.19 % | 150485504   | 1.00ns    | 272.77ms   |
+-------------------------+----------------------------------------------+---------+-------------+-----------+------------+
| core                    | linalg::gemm_f32_unr16_mica1_micb1           | 18.87 % | 768897792   | 0.00ns    | 231.94ms   |
+-------------------------+----------------------------------------------+---------+-------------+-----------+------------+
| core                    | kernel::im2col_2d_convolution_f32            | 17.24 % | 143104000   | 1.00ns    | 211.92ms   |
+-------------------------+----------------------------------------------+---------+-------------+-----------+------------+
| core                    | linalg::gemm_f32_unr8_mica4_micb4            | 15.11 % | 55810560    | 3.00ns    | 185.71ms   |
+-------------------------+----------------------------------------------+---------+-------------+-----------+------------+
| core                    | kernel::col2im_2d_convolution_f32            | 5.24 %  | 48941568    | 1.00ns    | 64.35ms    |
+-------------------------+----------------------------------------------+---------+-------------+-----------+------------+
| core                    | reorder::as_standard_layout_4d_u32           | 4.17 %  | 500518400   | 0.00ns    | 51.23ms    |
+-------------------------+----------------------------------------------+---------+-------------+-----------+------------+
| core                    | fill::fill_u32x2                             | 3.83 %  | 550491136   | 0.00ns    | 47.05ms    |
+-------------------------+----------------------------------------------+---------+-------------+-----------+------------+
| core                    | pool::max_pool_indices_2d_f32                | 2.35 %  | 121638400   | 0.00ns    | 28.94ms    |
+-------------------------+----------------------------------------------+---------+-------------+-----------+------------+
| core                    | activation::relu_backward_f32                | 2.35 %  | 261534720   | 0.00ns    | 28.87ms    |
+-------------------------+----------------------------------------------+---------+-------------+-----------+------------+
| core                    | pool::max_pool_2d_backward_f32               | 1.95 %  | 314828800   | 0.00ns    | 23.99ms    |
+-------------------------+----------------------------------------------+---------+-------------+-----------+------------+
| reduce_sum_final_f32    | main                                         | 1.92 %  | 35776       | 661.00ns  | 23.65ms    |
+-------------------------+----------------------------------------------+---------+-------------+-----------+------------+
| core                    | activation::relu_f32                         | 1.37 %  | 261880320   | 0.00ns    | 16.87ms    |
+-------------------------+----------------------------------------------+---------+-------------+-----------+------------+
| scaled_add_f32          | main                                         | 0.88 %  | 24819840    | 0.00ns    | 10.87ms    |
+-------------------------+----------------------------------------------+---------+-------------+-----------+------------+
| core                    | criterion::cross_entropy_loss_backward_f32   | 0.52 %  | 71552       | 88.00ns   | 6.33ms     |
+-------------------------+----------------------------------------------+---------+-------------+-----------+------------+
| core                    | cast::scale_u8_f32                           | 0.45 %  | 43825600    | 0.00ns    | 5.50ms     |
+-------------------------+----------------------------------------------+---------+-------------+-----------+------------+
| core                    | criterion::cross_entropy_loss_f32            | 0.40 %  | 71552       | 68.00ns   | 4.94ms     |
+-------------------------+----------------------------------------------+---------+-------------+-----------+------------+
| bias_backward_f32       | main                                         | 0.35 %  | 35776       | 120.00ns  | 4.32ms     |
+-------------------------+----------------------------------------------+---------+-------------+-----------+------------+
| core                    | linalg::c_beta_f32                           | 0.24 %  | 1466624     | 2.00ns    | 2.94ms     |
+-------------------------+----------------------------------------------+---------+-------------+-----------+------------+
| reduce_argmax_final_f32 | main                                         | 0.17 %  | 71552       | 29.00ns   | 2.08ms     |
+-------------------------+----------------------------------------------+---------+-------------+-----------+------------+
| one_hot_u8_f32          | main                                         | 0.15 %  | 71552       | 25.00ns   | 1.81ms     |
+-------------------------+----------------------------------------------+---------+-------------+-----------+------------+
| core                    | fill::fill_u32                               | 0.13 %  | 143360      | 10.00ns   | 1.57ms     |
+-------------------------+----------------------------------------------+---------+-------------+-----------+------------+
| accuracy_u8             | main                                         | 0.12 %  | 71552       | 20.00ns   | 1.44ms     |
+-------------------------+----------------------------------------------+---------+-------------+-----------+------------+
```
### Note
Specify the profile feature for autograph if it is a dependency as `autograph/profile`.

<<<<<<< HEAD
=======
# Development Platforms
1. Ubuntu 18.04 | (Vulkan) NVidia GeForce GTX 1060 with Max-Q Design
2. Windows 10 Home | (Vulkan + DX12) AMD RX 580 / (DX12) Microsoft Basic Render Driver.

Shaders are tested on Github Actions:
- Windows Server 2019 | (DX12) Microsoft Basic Render Driver.

## Metal
Shaders are untested on Metal / Apple platforms. If you have problems, please create an issue!

>>>>>>> eeb5efdb
# License
Dual-licensed to be compatible with the Rust project.

Licensed under the Apache License, Version 2.0 http://www.apache.org/licenses/LICENSE-2.0 or the MIT license http://opensource.org/licenses/MIT, at your option. This file may not be copied, modified, or distributed except according to those terms.

# Contribution
Unless you explicitly state otherwise, any contribution intentionally submitted for inclusion in the work by you, as defined in the Apache-2.0 license, shall be dual licensed as above, without any additional terms or conditions.<|MERGE_RESOLUTION|>--- conflicted
+++ resolved
@@ -327,22 +327,10 @@
 | accuracy_u8             | main                                         | 0.12 %  | 71552       | 20.00ns   | 1.44ms     |
 +-------------------------+----------------------------------------------+---------+-------------+-----------+------------+
 ```
+
 ### Note
 Specify the profile feature for autograph if it is a dependency as `autograph/profile`.
 
-<<<<<<< HEAD
-=======
-# Development Platforms
-1. Ubuntu 18.04 | (Vulkan) NVidia GeForce GTX 1060 with Max-Q Design
-2. Windows 10 Home | (Vulkan + DX12) AMD RX 580 / (DX12) Microsoft Basic Render Driver.
-
-Shaders are tested on Github Actions:
-- Windows Server 2019 | (DX12) Microsoft Basic Render Driver.
-
-## Metal
-Shaders are untested on Metal / Apple platforms. If you have problems, please create an issue!
-
->>>>>>> eeb5efdb
 # License
 Dual-licensed to be compatible with the Rust project.
 
